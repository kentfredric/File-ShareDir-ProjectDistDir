﻿Release history for File-ShareDir-ProjectDistDir

<<<<<<< HEAD
=======
{{$NEXT}}

0.3.0 2012-03-05T05:27:43Z
 [00 Noteworthy Changes]
 - New 'distname' parameter
 - greatly enhanced documentation
 - supports 'projectdir' on a per-export level.

 [Dependencies::Changed]
 - develop suggests : Dist::Zilla::PluginBundle::Author::KENTNL
   v1.0.0 -> v1.2.0

 [Dependencies::New]
 - runtime requires : perl 5.10.1

 [Documentation]
 - verbosely detailed the workings of the import method and its helper
   methods.

 [Features]
 - new experimental support for a 'distname' parameter.
 - per export support for 'projectdir' allowing >1 dist_dir method to be
   exported.

 [Packaging]
 - Update LICENSE ( Year, Indentation )

 [Tests::New]
 - release/minimum-version.t
 - t/06_distname.t

>>>>>>> 88fe092d
0.2.0 2011-10-15T02:08:29Z
 [Dependencies::New]
 - Now declares a dependency on strict/warnings, but you probably didn't
   care. Its all DZils' fault.

 [Dependencies::Removed]
 - The useless dependency on `English` is gone from test-deps, as that test
   is no longer run for endusers.

 [Features]
 - Custom Project Dir:
 - Can now support passing a directory other than 'share' to use in your
   project.
 - eg: use File::ShareDir::ProjectDistDir qw( :all ), projectdir =>
   'templates';
 - Thank Getty/Torsten Raudssus for requesting this feature.

 [Internals]
 - $VERSION is no longer set during BEGIN ( Dist::Zilla )

 [Packaging]
 - Re-generated License from more recent template ( minor indentation
   changes, change of address )
 - AuthorTests/ReleaseTests no longer stored in t/, no longer do ENV{}
   based mangling, no longer spams you during install, and are now only
   even notable during `dzil release` and `dzil xtest`. ( See
   Dist::Zilla::Plugin::CheckExtraTests> for details.
 - All github URL's now point to https:// paths.
 - Now uses Authority plugin to create $AUTHORITY headings and x_authority
   = cpan:KENTNL

 [Tests]
 - New test that tests new syntax for using a custom sharedir name.

0.1.1 2011-04-08T01:29:46Z
 - No major changes, this is just a non-trial release, as at least one
   other person has now tested it and said it works.

0.1.0 2011-04-08T00:51:39Z
 - First version.
 - Early development release.
 - Thank Getty/Torsen Raudssus for requesting this modules development.
<|MERGE_RESOLUTION|>--- conflicted
+++ resolved
@@ -1,8 +1,4 @@
 ﻿Release history for File-ShareDir-ProjectDistDir
-
-<<<<<<< HEAD
-=======
-{{$NEXT}}
 
 0.3.0 2012-03-05T05:27:43Z
  [00 Noteworthy Changes]
@@ -33,7 +29,6 @@
  - release/minimum-version.t
  - t/06_distname.t
 
->>>>>>> 88fe092d
 0.2.0 2011-10-15T02:08:29Z
  [Dependencies::New]
  - Now declares a dependency on strict/warnings, but you probably didn't
