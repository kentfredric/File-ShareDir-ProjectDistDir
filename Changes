﻿Release history for File-ShareDir-ProjectDistDir

<<<<<<< HEAD
=======
{{$NEXT}}

0.3.2 2012-05-07T17:07:54Z
 [Bugs]
 - github#2 There was a bug on some platforms where
   Path::Class::Dir->new('/')->parent->dir_list() returned a 2-item list
   instead of a one-item list which was our loop termination criteria. This
   became an infinite death loop on all platforms that have a "volume" (
   mac, win ). Has been resolved by performing a check to see if the path
   is the OS Specific path that represents a "root" from
   File::Spec->rootdir. Feedback on if this works or not requested, and if
   this still is a problem, I'll use $dir->parent eq $dir being the loop
   terminator.

 [Dependencies::Changed]
 - develop recommends : Dist::Zilla::PluginBundle::Author::KENTNL::Lite
   0.01009803 -> v1.3.0
 - develop suggests : Dist::Zilla::PluginBundle::Author::KENTNL
   v1.2.0 -> v1.3.0

>>>>>>> 42c77a83
0.3.1 2012-03-07T03:57:06Z
 [00 Summary]
 - Dropping 5.10.0 dependency back to 5.006 due to github#1. Apparently
   there is a sustainable way to use decimal versions in <=5.10.0 reliably
   via 'use version', so this is somewhat experimental consideration of
   that fact.

 [Dependencies::Changed]
 - runtime requires: perl 5.10 -> perl 5.006

0.3.0 2012-03-05T05:27:43Z
 [00 Noteworthy Changes]
 - New 'distname' parameter
 - greatly enhanced documentation
 - supports 'projectdir' on a per-export level.

 [Dependencies::Changed]
 - develop suggests : Dist::Zilla::PluginBundle::Author::KENTNL
   v1.0.0 -> v1.2.0

 [Dependencies::New]
 - runtime requires : perl 5.10.1

 [Documentation]
 - verbosely detailed the workings of the import method and its helper
   methods.

 [Features]
 - new experimental support for a 'distname' parameter.
 - per export support for 'projectdir' allowing >1 dist_dir method to be
   exported.

 [Packaging]
 - Update LICENSE ( Year, Indentation )

 [Tests::New]
 - release/minimum-version.t
 - t/06_distname.t

0.2.0 2011-10-15T02:08:29Z
 [Dependencies::New]
 - Now declares a dependency on strict/warnings, but you probably didn't
   care. Its all DZils' fault.

 [Dependencies::Removed]
 - The useless dependency on `English` is gone from test-deps, as that test
   is no longer run for endusers.

 [Features]
 - Custom Project Dir:
 - Can now support passing a directory other than 'share' to use in your
   project.
 - eg: use File::ShareDir::ProjectDistDir qw( :all ), projectdir =>
   'templates';
 - Thank Getty/Torsten Raudssus for requesting this feature.

 [Internals]
 - $VERSION is no longer set during BEGIN ( Dist::Zilla )

 [Packaging]
 - Re-generated License from more recent template ( minor indentation
   changes, change of address )
 - AuthorTests/ReleaseTests no longer stored in t/, no longer do ENV{}
   based mangling, no longer spams you during install, and are now only
   even notable during `dzil release` and `dzil xtest`. ( See
   Dist::Zilla::Plugin::CheckExtraTests> for details.
 - All github URL's now point to https:// paths.
 - Now uses Authority plugin to create $AUTHORITY headings and x_authority
   = cpan:KENTNL

 [Tests]
 - New test that tests new syntax for using a custom sharedir name.

0.1.1 2011-04-08T01:29:46Z
 - No major changes, this is just a non-trial release, as at least one
   other person has now tested it and said it works.

0.1.0 2011-04-08T00:51:39Z
 - First version.
 - Early development release.
 - Thank Getty/Torsen Raudssus for requesting this modules development.
<|MERGE_RESOLUTION|>--- conflicted
+++ resolved
@@ -1,8 +1,4 @@
 ﻿Release history for File-ShareDir-ProjectDistDir
-
-<<<<<<< HEAD
-=======
-{{$NEXT}}
 
 0.3.2 2012-05-07T17:07:54Z
  [Bugs]
@@ -22,7 +18,6 @@
  - develop suggests : Dist::Zilla::PluginBundle::Author::KENTNL
    v1.2.0 -> v1.3.0
 
->>>>>>> 42c77a83
 0.3.1 2012-03-07T03:57:06Z
  [00 Summary]
  - Dropping 5.10.0 dependency back to 5.006 due to github#1. Apparently
