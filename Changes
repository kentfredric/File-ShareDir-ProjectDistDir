Release history for File-ShareDir-ProjectDistDir

<<<<<<< HEAD
=======
{{$NEXT}}

0.2.0 2011-10-15T02:08:29Z
 [Dependencies::New]
 - Now declares a dependency on strict/warnings, but you probably didn't
   care. Its all DZils' fault.

 [Dependencies::Removed]
 - The useless dependency on `English` is gone from test-deps, as that test
   is no longer run for endusers.

 [Features]
 - Custom Project Dir:
 - Can now support passing a directory other than 'share' to use in your
   project.
 - eg: use File::ShareDir::ProjectDistDir qw( :all ), projectdir =>
   'templates';
 - Thank Getty/Torsten Raudssus for requesting this feature.

 [Internals]
 - $VERSION is no longer set during BEGIN ( Dist::Zilla )

 [Packaging]
 - Re-generated License from more recent template ( minor indentation
   changes, change of address )
 - AuthorTests/ReleaseTests no longer stored in t/, no longer do ENV{}
   based mangling, no longer spams you during install, and are now only
   even notable during `dzil release` and `dzil xtest`. ( See
   Dist::Zilla::Plugin::CheckExtraTests> for details.
 - All github URL's now point to https:// paths.
 - Now uses Authority plugin to create $AUTHORITY headings and x_authority
   = cpan:KENTNL

 [Tests]
 - New test that tests new syntax for using a custom sharedir name.

>>>>>>> 7d20a676
0.1.1 2011-04-08T01:29:46Z
 - No major changes, this is just a non-trial release, as at least one
   other person has now tested it and said it works.

0.1.0 2011-04-08T00:51:39Z
 - First version.
 - Early development release.
 - Thank Getty/Torsen Raudssus for requesting this modules development.
<|MERGE_RESOLUTION|>--- conflicted
+++ resolved
@@ -1,8 +1,4 @@
 Release history for File-ShareDir-ProjectDistDir
-
-<<<<<<< HEAD
-=======
-{{$NEXT}}
 
 0.2.0 2011-10-15T02:08:29Z
  [Dependencies::New]
@@ -38,7 +34,6 @@
  [Tests]
  - New test that tests new syntax for using a custom sharedir name.
 
->>>>>>> 7d20a676
 0.1.1 2011-04-08T01:29:46Z
  - No major changes, this is just a non-trial release, as at least one
    other person has now tested it and said it works.
