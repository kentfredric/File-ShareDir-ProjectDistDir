Release history for File-ShareDir-ProjectDistDir

<<<<<<< HEAD
=======
{{$NEXT}}

0.1.1 2011-04-08T01:29:46Z
 - No major changes, this is just a non-trial release,	as at least one
   other person has now tested it and said it works.

>>>>>>> 7496a4f0
0.1.0 2011-04-08T00:51:39Z
 - First version.
 - Early development release.
<|MERGE_RESOLUTION|>--- conflicted
+++ resolved
@@ -1,14 +1,9 @@
 Release history for File-ShareDir-ProjectDistDir
-
-<<<<<<< HEAD
-=======
-{{$NEXT}}
 
 0.1.1 2011-04-08T01:29:46Z
  - No major changes, this is just a non-trial release,	as at least one
    other person has now tested it and said it works.
 
->>>>>>> 7496a4f0
 0.1.0 2011-04-08T00:51:39Z
  - First version.
  - Early development release.
