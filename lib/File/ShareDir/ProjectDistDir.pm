use strict;
use warnings;

package File::ShareDir::ProjectDistDir;
BEGIN {
  $File::ShareDir::ProjectDistDir::AUTHORITY = 'cpan:KENTNL';
}
{
  $File::ShareDir::ProjectDistDir::VERSION = '0.3.1';
}

# ABSTRACT: Simple set-and-forget using of a '/share' directory in your projects root


use Path::Class::File;
use Sub::Exporter qw(build_exporter);

use File::ShareDir qw();

my ($exporter) = build_exporter(
  {
    exports => [ dist_dir => \&build_dist_dir, dist_file => \&build_dist_file ],
    groups  => {
      all       => [qw( dist_dir dist_file )],
      'default' => [qw( dist_dir dist_file )]
    },
    collectors => [ 'defaults', ],
  }
);

## no critic (RequireArgUnpacking)


sub import {
  my ( $class, @args ) = @_;
  my $has_defaults = undef;

  my ( $xclass, $xfilename, $xline ) = caller;

  my $defaults = {
    filename   => $xfilename,
    projectdir => 'share',
  };

  if ( not @args ) {
    @_ = ( $class, ':all', defaults => $defaults );
    goto $exporter;
  }

  for ( 0 .. $#args - 1 ) {
    my ( $key, $value );
    next unless $key = $args[$_] and $value = $args[ $_ + 1 ];

    if ( $key eq 'defaults' ) {
      $defaults = $value;
      undef $args[$_];
      undef $args[ $_ + 1 ];
      next;
    }
    if ( $key eq 'projectdir' and not ref $value ) {
      $defaults->{projectdir} = $value;
      undef $args[$_];
      undef $args[ $_ + 1 ];
      next;
    }
    if ( $key eq 'filename' and not ref $value ) {
      $defaults->{filename} = $value;
      undef $args[$_];
      undef $args[ $_ + 1 ];
      next;
    }
    if ( $key eq 'distname' and not ref $value ) {
      $defaults->{distname} = $value;
      undef $args[$_];
      undef $args[ $_ + 1 ];
      next;
    }
  }

  $defaults->{filename}   = $xfilename if not defined $defaults->{filename};
  $defaults->{projectdir} = 'share'    if not defined $defaults->{projectdir};

  @_ = ( $class, ( grep { defined } @args ), 'defaults' => $defaults );

  goto $exporter;
}

sub _devel_sharedir {
  my ( $filename, $subdir ) = @_;
  my $file = Path::Class::File->new($filename);
  my $dir  = $file->dir->absolute;
  ## no critic ( ProhibitMagicNumbers )
  while ( $dir->dir_list() and $dir->dir_list(-1) ne 'lib' ) {
    $dir = $dir->parent;
  }
  if ( -d $dir->parent()->subdir($subdir) ) {
    return $dir->parent()->subdir($subdir);
  }

  #warn "Not a devel $dir";
  return;
}


sub build_dist_dir {
  my ( $class, $name, $arg, $col ) = @_;

  my $projectdir;
  $projectdir = $col->{defaults}->{projectdir} if $col->{defaults}->{projectdir};
  $projectdir = $arg->{projectdir}             if $arg->{projectdir};

  my $root = _devel_sharedir( $col->{defaults}->{filename}, $projectdir );
  if ( not $root ) {
    my $distname;
    $distname = $col->{defaults}->{distname} if $col->{defaults}->{distname};
    $distname = $arg->{distname}             if $arg->{distname};
    if ( not $distname ) {
      return \&File::ShareDir::dist_dir;
    }
    return sub () {
      @_ = ($distname);
      goto &File::ShareDir::dist_dir;
    };
  }
  return sub {

    # if the caller is devel, then we return the project root,
    # regardless of what package you asked for.
    # Might be bad, but we haven't imagined the scenario where yet.
    return $root->absolute->stringify;
  };
}


sub build_dist_file {
  my ( $class, $name, $arg, $col ) = @_;

  my $projectdir;
  $projectdir = $col->{defaults}->{projectdir} if $col->{defaults}->{projectdir};
  $projectdir = $arg->{projectdir}             if $arg->{projectdir};

  my $root = _devel_sharedir( $col->{defaults}->{filename}, $projectdir );
  my $distname;
  $distname = $col->{defaults}->{distname} if $col->{defaults}->{distname};
  $distname = $arg->{distname}             if $arg->{distname};

  if ( not $root ) {
    if ( not $distname ) {
      return \&File::ShareDir::dist_file;
    }
    return sub ($) {
      if ( @_ != 1 or not defined $_[0] ) {
        require Carp;
        Carp::croak('dist_file takes only one argument,a filename, due to distname being specified during import');
      }
      unshift @_, $distname;
      goto &File::ShareDir::dist_file;
    };
  }
  return sub {
    my $file = ( $distname ? $_[0] : $_[1] );

    # if the caller is devel, then we return the project root,
    # regardless of what package you asked for.
    # Might be bad, but we haven't imagined the scenario where yet.
    my $path = $root->file($file)->absolute->stringify;
    ## no critic ( ProhibitExplicitReturnUndef )
    return undef unless -e $path;
    if ( not -f $path ) {
      require Carp;
      Carp::croak("Found dist_file '$path', but not a file");
    }
    if ( not -r $path ) {
      require Carp;
      Carp::croak("File '$path', no read permissions");
    }
    return $path;
  };
}

1;

__END__
=pod

=head1 NAME

File::ShareDir::ProjectDistDir - Simple set-and-forget using of a '/share' directory in your projects root

=head1 VERSION

version 0.3.1

=head1 SYNOPSIS

  package An::Example::Package;

  use File::ShareDir::ProjectDistDir;

  # during development, $dir will be $projectroot/share
  # but once installed, it will be wherever File::Sharedir thinks it is.
  my $dir = dist_dir('An-Example')

Project layout requirements:

  $project/
  $project/lib/An/Example/Package.pm
  $project/share/   # files for package 'An-Example' go here.

You can use a directory name other than 'share' ( Assuming you make sure when
you install that, you specify the different directory there also ) as follows:

  use File::ShareDir::ProjectDistDir ':all', defaults => {
    projectdir => 'templates',
  };

=head1 METHODS

=head2 import

    use File::ShareDir::ProjectDistDir (@args);

This uses L< C<Sub::Exporter>|Sub::Exporter > to do the heavy lifting, so most usage of this module can be maximised by understanding that first.

=over 4

=item * B<C<:all>>

    ->import( ':all' , .... )

Import both C<dist_dir> and C<dist_file>

=item * B<C<dist_dir>>

    ->import('dist_dir' , .... )

Import the dist_dir method

=item * B<C<dist_dir>>

    ->import('dist_file' , .... )

Import the dist_file method

=item * B<C<projectdir>>

    ->import( .... , projectdir => 'share' )

Specify what the "project dir" is as a path relative to the base of your distributions source,
and this directory will be used as a ShareDir simulation path for the exported methods I<During development>.

If not specified, the default value 'share' is used.

=item * B<C<filename>>

    ->import( .... , filename => 'some/path/to/foo.pm' );

Generally you don't want to set this, as its worked out by caller() to work out the name of
the file its being called from. This file's path is walked up to find the 'lib' element with a sibling
of the name of your 'projectdir'.

=item * B<C<distname>>

    ->import( .... , distname => 'somedistname' );

Specifying this argument changes the way the functions are emitted at I<installed runtime>, so that instead of
taking the standard arguments File::ShareDir does, the specification of the distname in those functions is eliminated.

ie:

    # without this flag
    use File::ShareDir::ProjectDistDir qw( :all );

    my $dir = dist_dir('example');
    my $file = dist_file('example', 'path/to/file.pm' );

    # with this flag
    use File::ShareDir::ProjectDistDir ( qw( :all ), distname => 'example' );

    my $dir = dist_dir();
    my $file = dist_file('path/to/file.pm' );

=item * B<C<defaults>>

    ->import( ... , defaults => {
        filename => ....,
        projectdir => ....,
    });

This is mostly an alternative syntax for specifying C<filename> and C<projectdir>,
which is mostly used internally, and their corresponding other values are packed into this one.

=back

=head3 Sub::Exporter tricks of note.

=head4 Make your own sharedir util

    package Foo::Util;

    sub import {
        my ($caller_class, $caller_file, $caller_line )  = caller();
        if ( grep { /share/ } @_ ) {
            require File::ShareDir::ProjectDistDir;
            File::ShareDir::ProjectDistDir->import(
                filename => $caller_file,
                dist_dir => { distname => 'myproject' , -as => 'share' },
                dist_dir => { distname => 'otherproject' , -as => 'other_share' , projectdir => 'share2' },
                -into => $caller_class,
            );
        }
    }

    ....

    package Foo;
    use Foo::Util qw( share );

    my $dir = share();
    my $other_dir => other_share();

<<<<<<< HEAD
=head2 build_dist_dir
=======

=cut

sub import {
  my ( $class, @args ) = @_;
  my $has_defaults = undef;

  my ( $xclass, $xfilename, $xline ) = caller;

  my $defaults = {
    filename   => $xfilename,
    projectdir => 'share',
  };

  if ( not @args ) {
    @_ = ( $class, ':all', defaults => $defaults );
    goto $exporter;
  }

  for ( 0 .. $#args - 1 ) {
    my ( $key, $value );
    next unless $key = $args[$_] and $value = $args[ $_ + 1 ];

    if ( $key eq 'defaults' ) {
      $defaults = $value;
      undef $args[$_];
      undef $args[ $_ + 1 ];
      next;
    }
    if ( $key eq 'projectdir' and not ref $value ) {
      $defaults->{projectdir} = $value;
      undef $args[$_];
      undef $args[ $_ + 1 ];
      next;
    }
    if ( $key eq 'filename' and not ref $value ) {
      $defaults->{filename} = $value;
      undef $args[$_];
      undef $args[ $_ + 1 ];
      next;
    }
    if ( $key eq 'distname' and not ref $value ) {
      $defaults->{distname} = $value;
      undef $args[$_];
      undef $args[ $_ + 1 ];
      next;
    }
  }

  $defaults->{filename}   = $xfilename if not defined $defaults->{filename};
  $defaults->{projectdir} = 'share'    if not defined $defaults->{projectdir};

  @_ = ( $class, ( grep { defined } @args ), 'defaults' => $defaults );

  goto $exporter;
}

sub _devel_sharedir {
  my ( $filename, $subdir ) = @_;
  my $file = Path::Class::File->new($filename);
  my $dir  = $file->dir->absolute;
  my $root = File::Spec->rootdir();

  ## no critic ( ProhibitMagicNumbers )
  while (1) {
    if ( $dir->dir_list(-1) eq 'lib' ) {
      last;
    }
    if ( File::Spec->catdir( $dir->absolute->dir_list ) eq $root ) {

      #warn "Not a devel $dir, / hit";
      return;
    }
    if ( $dir->dir_list(-1) ne 'lib' ) {
      $dir = $dir->parent;
    }
  }
  if ( -d $dir->parent()->subdir($subdir) ) {
    return $dir->parent()->subdir($subdir);
  }

  #warn "Not a devel $dir";
  return;
}

=method build_dist_dir
>>>>>>> 42c77a83

    use File::ShareDir::ProjectDirDir ( : all );

    #  this calls
    my $coderef = File::ShareDir::ProjectDistDir->build_dist_dir(
      'dist_dir' => {},
      { defaults => { filename => 'path/to/yourcallingfile.pm', projectdir => 'share' } }
    );

    use File::ShareDir::ProjectDirDir ( qw( :all ), distname => 'example-dist' );

    #  this calls
    my $coderef = File::ShareDir::ProjectDistDir->build_dist_dir(
      'dist_dir' => {},
      { distname => 'example-dist', defaults => { filename => 'path/to/yourcallingfile.pm', projectdir => 'share' } }
    );

    use File::ShareDir::ProjectDirDir
      dist_dir => { distname => 'example-dist', -as => 'mydistdir' },
      dist_dir => { distname => 'other-dist',   -as => 'otherdistdir' };

    # This calls
    my $coderef = File::ShareDir::ProjectDistDir->build_dist_dir(
      'dist_dir',
      { distname => 'example-dist' },
      { defaults => { filename => 'path/to/yourcallingfile.pm', projectdir => 'share' } },
    );
    my $othercoderef = File::ShareDir::ProjectDistDir->build_dist_dir(
      'dist_dir',
      { distname => 'other-dist' },
      { defaults => { filename => 'path/to/yourcallingfile.pm', projectdir => 'share' } },
    );

    # And leverages Sub::Exporter to create 2 subs in your package.

Generates the exported 'dist_dir' method. In development environments, the generated method will return
a path to the development directories 'share' directory. In non-development environments, this simply returns
C<File::ShareDir::dist_dir>.

As a result of this, specifying the Distribution name is not required during development, however, it will
start to matter once it is installed. This is a potential avenues for bugs if you happen to name it wrong.

=head2 build_dist_file

    use File::ShareDir::ProjectDirDir ( : all );

    #  this calls
    my $coderef = File::ShareDir::ProjectDistDir->build_dist_file(
      'dist_file' => {},
      { defaults => { filename => 'path/to/yourcallingfile.pm', projectdir => 'share' } }
    );

    use File::ShareDir::ProjectDirDir ( qw( :all ), distname => 'example-dist' );

    #  this calls
    my $coderef = File::ShareDir::ProjectDistDir->build_dist_file(
      'dist_file' => {},
      { distname => 'example-dist', defaults => { filename => 'path/to/yourcallingfile.pm', projectdir => 'share' } }
    );

    use File::ShareDir::ProjectDirDir
      dist_file => { distname => 'example-dist', -as => 'mydistfile' },
      dist_file => { distname => 'other-dist',   -as => 'otherdistfile' };

    # This calls
    my $coderef = File::ShareDir::ProjectDistDir->build_dist_file(
      'dist_file',
      { distname => 'example-dist' },
      { defaults => { filename => 'path/to/yourcallingfile.pm', projectdir => 'share' } },
    );
    my $othercoderef = File::ShareDir::ProjectDistDir->build_dist_file(
      'dist_file',
      { distname => 'other-dist' },
      { defaults => { filename => 'path/to/yourcallingfile.pm', projectdir => 'share' } },
    );

    # And leverages Sub::Exporter to create 2 subs in your package.

Generates the 'dist_file' method.

In development environments, the generated method will return
a path to the development directories 'share' directory. In non-development environments, this simply returns
C<File::ShareDir::dist_file>.

Caveats as a result of package-name as stated in L</build_dist_dir> also apply to this method.

=head1 AUTHOR

Kent Fredric <kentnl@cpan.org>

=head1 COPYRIGHT AND LICENSE

This software is copyright (c) 2012 by Kent Fredric <kentnl@cpan.org>.

This is free software; you can redistribute it and/or modify it under
the same terms as the Perl 5 programming language system itself.

=cut
<|MERGE_RESOLUTION|>--- conflicted
+++ resolved
@@ -6,7 +6,7 @@
   $File::ShareDir::ProjectDistDir::AUTHORITY = 'cpan:KENTNL';
 }
 {
-  $File::ShareDir::ProjectDistDir::VERSION = '0.3.1';
+  $File::ShareDir::ProjectDistDir::VERSION = '0.3.2';
 }
 
 # ABSTRACT: Simple set-and-forget using of a '/share' directory in your projects root
@@ -89,9 +89,21 @@
   my ( $filename, $subdir ) = @_;
   my $file = Path::Class::File->new($filename);
   my $dir  = $file->dir->absolute;
+  my $root = File::Spec->rootdir();
+
   ## no critic ( ProhibitMagicNumbers )
-  while ( $dir->dir_list() and $dir->dir_list(-1) ne 'lib' ) {
-    $dir = $dir->parent;
+  while (1) {
+    if ( $dir->dir_list(-1) eq 'lib' ) {
+      last;
+    }
+    if ( File::Spec->catdir( $dir->absolute->dir_list ) eq $root ) {
+
+      #warn "Not a devel $dir, / hit";
+      return;
+    }
+    if ( $dir->dir_list(-1) ne 'lib' ) {
+      $dir = $dir->parent;
+    }
   }
   if ( -d $dir->parent()->subdir($subdir) ) {
     return $dir->parent()->subdir($subdir);
@@ -189,7 +201,7 @@
 
 =head1 VERSION
 
-version 0.3.1
+version 0.3.2
 
 =head1 SYNOPSIS
 
@@ -319,96 +331,7 @@
     my $dir = share();
     my $other_dir => other_share();
 
-<<<<<<< HEAD
 =head2 build_dist_dir
-=======
-
-=cut
-
-sub import {
-  my ( $class, @args ) = @_;
-  my $has_defaults = undef;
-
-  my ( $xclass, $xfilename, $xline ) = caller;
-
-  my $defaults = {
-    filename   => $xfilename,
-    projectdir => 'share',
-  };
-
-  if ( not @args ) {
-    @_ = ( $class, ':all', defaults => $defaults );
-    goto $exporter;
-  }
-
-  for ( 0 .. $#args - 1 ) {
-    my ( $key, $value );
-    next unless $key = $args[$_] and $value = $args[ $_ + 1 ];
-
-    if ( $key eq 'defaults' ) {
-      $defaults = $value;
-      undef $args[$_];
-      undef $args[ $_ + 1 ];
-      next;
-    }
-    if ( $key eq 'projectdir' and not ref $value ) {
-      $defaults->{projectdir} = $value;
-      undef $args[$_];
-      undef $args[ $_ + 1 ];
-      next;
-    }
-    if ( $key eq 'filename' and not ref $value ) {
-      $defaults->{filename} = $value;
-      undef $args[$_];
-      undef $args[ $_ + 1 ];
-      next;
-    }
-    if ( $key eq 'distname' and not ref $value ) {
-      $defaults->{distname} = $value;
-      undef $args[$_];
-      undef $args[ $_ + 1 ];
-      next;
-    }
-  }
-
-  $defaults->{filename}   = $xfilename if not defined $defaults->{filename};
-  $defaults->{projectdir} = 'share'    if not defined $defaults->{projectdir};
-
-  @_ = ( $class, ( grep { defined } @args ), 'defaults' => $defaults );
-
-  goto $exporter;
-}
-
-sub _devel_sharedir {
-  my ( $filename, $subdir ) = @_;
-  my $file = Path::Class::File->new($filename);
-  my $dir  = $file->dir->absolute;
-  my $root = File::Spec->rootdir();
-
-  ## no critic ( ProhibitMagicNumbers )
-  while (1) {
-    if ( $dir->dir_list(-1) eq 'lib' ) {
-      last;
-    }
-    if ( File::Spec->catdir( $dir->absolute->dir_list ) eq $root ) {
-
-      #warn "Not a devel $dir, / hit";
-      return;
-    }
-    if ( $dir->dir_list(-1) ne 'lib' ) {
-      $dir = $dir->parent;
-    }
-  }
-  if ( -d $dir->parent()->subdir($subdir) ) {
-    return $dir->parent()->subdir($subdir);
-  }
-
-  #warn "Not a devel $dir";
-  return;
-}
-
-=method build_dist_dir
->>>>>>> 42c77a83
 
     use File::ShareDir::ProjectDirDir ( : all );
 
