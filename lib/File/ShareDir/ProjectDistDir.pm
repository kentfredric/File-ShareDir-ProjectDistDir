--- conflicted
+++ resolved
@@ -6,7 +6,7 @@
   $File::ShareDir::ProjectDistDir::AUTHORITY = 'cpan:KENTNL';
 }
 {
-  $File::ShareDir::ProjectDistDir::VERSION = '0.2.0';
+  $File::ShareDir::ProjectDistDir::VERSION = '0.3.0';
 }
 
 # ABSTRACT: Simple set-and-forget using of a '/share' directory in your projects root
@@ -30,7 +30,193 @@
 
 ## no critic (RequireArgUnpacking)
 
-=method import
+
+sub import {
+  my ( $class, @args ) = @_;
+  my $has_defaults = undef;
+
+  my ( $xclass, $xfilename, $xline ) = caller;
+
+  my $defaults = {
+    filename   => $xfilename,
+    projectdir => 'share',
+  };
+
+  if ( not @args ) {
+    @_ = ( $class, ':all', defaults => $defaults );
+    goto $exporter;
+  }
+
+  for ( 0 .. $#args - 1 ) {
+    my ( $key, $value );
+    next unless $key = $args[$_] and $value = $args[ $_ + 1 ];
+
+    if ( $key eq 'defaults' ) {
+      $defaults = $value;
+      undef $args[$_];
+      undef $args[ $_ + 1 ];
+      next;
+    }
+    if ( $key eq 'projectdir' and not ref $value ) {
+      $defaults->{projectdir} = $value;
+      undef $args[$_];
+      undef $args[ $_ + 1 ];
+      next;
+    }
+    if ( $key eq 'filename' and not ref $value ) {
+      $defaults->{filename} = $value;
+      undef $args[$_];
+      undef $args[ $_ + 1 ];
+      next;
+    }
+    if ( $key eq 'distname' and not ref $value ) {
+      $defaults->{distname} = $value;
+      undef $args[$_];
+      undef $args[ $_ + 1 ];
+      next;
+    }
+  }
+
+  $defaults->{filename}   = $xfilename if not defined $defaults->{filename};
+  $defaults->{projectdir} = 'share'    if not defined $defaults->{projectdir};
+
+  @_ = ( $class, ( grep { defined } @args ), 'defaults' => $defaults );
+
+  goto $exporter;
+}
+
+sub _devel_sharedir {
+  my ( $filename, $subdir ) = @_;
+  my $file = Path::Class::File->new($filename);
+  my $dir  = $file->dir->absolute;
+  ## no critic ( ProhibitMagicNumbers )
+  while ( $dir->dir_list() and $dir->dir_list(-1) ne 'lib' ) {
+    $dir = $dir->parent;
+  }
+  if ( -d $dir->parent()->subdir($subdir) ) {
+    return $dir->parent()->subdir($subdir);
+  }
+
+  #warn "Not a devel $dir";
+  return;
+}
+
+
+sub build_dist_dir {
+  my ( $class, $name, $arg, $col ) = @_;
+
+  my $projectdir;
+  $projectdir = $col->{defaults}->{projectdir} if $col->{defaults}->{projectdir};
+  $projectdir = $arg->{projectdir}             if $arg->{projectdir};
+
+  my $root = _devel_sharedir( $col->{defaults}->{filename}, $projectdir );
+  if ( not $root ) {
+    my $distname;
+    $distname = $col->{defaults}->{distname} if $col->{defaults}->{distname};
+    $distname = $arg->{distname}             if $arg->{distname};
+    if ( not $distname ) {
+      return \&File::ShareDir::dist_dir;
+    }
+    return sub () {
+      @_ = ($distname);
+      goto &File::ShareDir::dist_dir;
+    };
+  }
+  return sub {
+
+    # if the caller is devel, then we return the project root,
+    # regardless of what package you asked for.
+    # Might be bad, but we haven't imagined the scenario where yet.
+    return $root->absolute->stringify;
+  };
+}
+
+
+sub build_dist_file {
+  my ( $class, $name, $arg, $col ) = @_;
+
+  my $projectdir;
+  $projectdir = $col->{defaults}->{projectdir} if $col->{defaults}->{projectdir};
+  $projectdir = $arg->{projectdir}             if $arg->{projectdir};
+
+  my $root = _devel_sharedir( $col->{defaults}->{filename}, $projectdir );
+  my $distname;
+  $distname = $col->{defaults}->{distname} if $col->{defaults}->{distname};
+  $distname = $arg->{distname}             if $arg->{distname};
+
+  if ( not $root ) {
+    if ( not $distname ) {
+      return \&File::ShareDir::dist_file;
+    }
+    return sub ($) {
+      if ( @_ != 1 or not defined $_[0] ) {
+        require Carp;
+        Carp::croak('dist_file takes only one argument,a filename, due to distname being specified during import');
+      }
+      unshift @_, $distname;
+      goto &File::ShareDir::dist_file;
+    };
+  }
+  return sub {
+    my $file = ( $distname ? $_[0] : $_[1] );
+
+    # if the caller is devel, then we return the project root,
+    # regardless of what package you asked for.
+    # Might be bad, but we haven't imagined the scenario where yet.
+    my $path = $root->file($file)->absolute->stringify;
+    ## no critic ( ProhibitExplicitReturnUndef )
+    return undef unless -e $path;
+    if ( not -f $path ) {
+      require Carp;
+      Carp::croak("Found dist_file '$path', but not a file");
+    }
+    if ( not -r $path ) {
+      require Carp;
+      Carp::croak("File '$path', no read permissions");
+    }
+    return $path;
+  };
+}
+
+1;
+
+__END__
+=pod
+
+=head1 NAME
+
+File::ShareDir::ProjectDistDir - Simple set-and-forget using of a '/share' directory in your projects root
+
+=head1 VERSION
+
+version 0.3.0
+
+=head1 SYNOPSIS
+
+  package An::Example::Package;
+
+  use File::ShareDir::ProjectDistDir;
+
+  # during development, $dir will be $projectroot/share
+  # but once installed, it will be wherever File::Sharedir thinks it is.
+  my $dir = dist_dir('An-Example')
+
+Project layout requirements:
+
+  $project/
+  $project/lib/An/Example/Package.pm
+  $project/share/   # files for package 'An-Example' go here.
+
+You can use a directory name other than 'share' ( Assuming you make sure when
+you install that, you specify the different directory there also ) as follows:
+
+  use File::ShareDir::ProjectDistDir ':all', defaults => {
+    projectdir => 'templates',
+  };
+
+=head1 METHODS
+
+=head2 import
 
     use File::ShareDir::ProjectDistDir (@args);
 
@@ -133,82 +319,7 @@
     my $dir = share();
     my $other_dir => other_share();
 
-
-=cut
-
-sub import {
-  my ( $class, @args ) = @_;
-  my $has_defaults = undef;
-
-  my ( $xclass, $xfilename, $xline ) = caller;
-
-  my $defaults = {
-    filename   => $xfilename,
-    projectdir => 'share',
-  };
-
-  if ( not @args ) {
-    @_ = ( $class, ':all', defaults => $defaults );
-    goto $exporter;
-  }
-
-  for ( 0 .. $#args - 1 ) {
-    my ( $key, $value );
-    next unless $key = $args[$_] and $value = $args[ $_ + 1 ];
-
-    if ( $key eq 'defaults' ) {
-      $defaults = $value;
-      undef $args[$_];
-      undef $args[ $_ + 1 ];
-      next;
-    }
-    if ( $key eq 'projectdir' and not ref $value ) {
-      $defaults->{projectdir} = $value;
-      undef $args[$_];
-      undef $args[ $_ + 1 ];
-      next;
-    }
-    if ( $key eq 'filename' and not ref $value ) {
-      $defaults->{filename} = $value;
-      undef $args[$_];
-      undef $args[ $_ + 1 ];
-      next;
-    }
-    if ( $key eq 'distname' and not ref $value ) {
-      $defaults->{distname} = $value;
-      undef $args[$_];
-      undef $args[ $_ + 1 ];
-      next;
-    }
-  }
-
-  $defaults->{filename}   = $xfilename if not defined $defaults->{filename};
-  $defaults->{projectdir} = 'share'    if not defined $defaults->{projectdir};
-
-  @_ = ( $class, ( grep { defined } @args ), 'defaults' => $defaults );
-
-  goto $exporter;
-}
-
-sub _devel_sharedir {
-  my ( $filename, $subdir ) = @_;
-  my $file = Path::Class::File->new($filename);
-  my $dir  = $file->dir->absolute;
-  ## no critic ( ProhibitMagicNumbers )
-  while ( $dir->dir_list() and $dir->dir_list(-1) ne 'lib' ) {
-    $dir = $dir->parent;
-  }
-  if ( -d $dir->parent()->subdir($subdir) ) {
-    return $dir->parent()->subdir($subdir);
-  }
-
-  #warn "Not a devel $dir";
-  return;
-}
-
-<<<<<<< HEAD
-=======
-=method build_dist_dir
+=head2 build_dist_dir
 
     use File::ShareDir::ProjectDirDir ( : all );
 
@@ -244,7 +355,6 @@
 
     # And leverages Sub::Exporter to create 2 subs in your package.
 
-
 Generates the exported 'dist_dir' method. In development environments, the generated method will return
 a path to the development directories 'share' directory. In non-development environments, this simply returns
 C<File::ShareDir::dist_dir>.
@@ -252,41 +362,7 @@
 As a result of this, specifying the Distribution name is not required during development, however, it will
 start to matter once it is installed. This is a potential avenues for bugs if you happen to name it wrong.
 
-=cut
->>>>>>> 88fe092d
-
-sub build_dist_dir {
-  my ( $class, $name, $arg, $col ) = @_;
-
-  my $projectdir;
-  $projectdir = $col->{defaults}->{projectdir} if $col->{defaults}->{projectdir};
-  $projectdir = $arg->{projectdir}             if $arg->{projectdir};
-
-  my $root = _devel_sharedir( $col->{defaults}->{filename}, $projectdir );
-  if ( not $root ) {
-    my $distname;
-    $distname = $col->{defaults}->{distname} if $col->{defaults}->{distname};
-    $distname = $arg->{distname}             if $arg->{distname};
-    if ( not $distname ) {
-      return \&File::ShareDir::dist_dir;
-    }
-    return sub () {
-      @_ = ($distname);
-      goto &File::ShareDir::dist_dir;
-    };
-  }
-  return sub {
-
-    # if the caller is devel, then we return the project root,
-    # regardless of what package you asked for.
-    # Might be bad, but we haven't imagined the scenario where yet.
-    return $root->absolute->stringify;
-  };
-}
-
-<<<<<<< HEAD
-=======
-=method build_dist_file
+=head2 build_dist_file
 
     use File::ShareDir::ProjectDirDir ( : all );
 
@@ -322,7 +398,6 @@
 
     # And leverages Sub::Exporter to create 2 subs in your package.
 
-
 Generates the 'dist_file' method.
 
 In development environments, the generated method will return
@@ -331,119 +406,13 @@
 
 Caveats as a result of package-name as stated in L</build_dist_dir> also apply to this method.
 
-=cut
->>>>>>> 88fe092d
-
-sub build_dist_file {
-  my ( $class, $name, $arg, $col ) = @_;
-
-  my $projectdir;
-  $projectdir = $col->{defaults}->{projectdir} if $col->{defaults}->{projectdir};
-  $projectdir = $arg->{projectdir}             if $arg->{projectdir};
-
-  my $root = _devel_sharedir( $col->{defaults}->{filename}, $projectdir );
-  my $distname;
-  $distname = $col->{defaults}->{distname} if $col->{defaults}->{distname};
-  $distname = $arg->{distname}             if $arg->{distname};
-
-  if ( not $root ) {
-    if ( not $distname ) {
-      return \&File::ShareDir::dist_file;
-    }
-    return sub ($) {
-      if ( @_ != 1 or not defined $_[0] ) {
-        require Carp;
-        Carp::croak('dist_file takes only one argument,a filename, due to distname being specified during import');
-      }
-      unshift @_, $distname;
-      goto &File::ShareDir::dist_file;
-    };
-  }
-  return sub {
-    my $file = ( $distname ? $_[0] : $_[1] );
-
-    # if the caller is devel, then we return the project root,
-    # regardless of what package you asked for.
-    # Might be bad, but we haven't imagined the scenario where yet.
-    my $path = $root->file($file)->absolute->stringify;
-    ## no critic ( ProhibitExplicitReturnUndef )
-    return undef unless -e $path;
-    if ( not -f $path ) {
-      require Carp;
-      Carp::croak("Found dist_file '$path', but not a file");
-    }
-    if ( not -r $path ) {
-      require Carp;
-      Carp::croak("File '$path', no read permissions");
-    }
-    return $path;
-  };
-}
-
-1;
-
-__END__
-=pod
-
-=head1 NAME
-
-File::ShareDir::ProjectDistDir - Simple set-and-forget using of a '/share' directory in your projects root
-
-=head1 VERSION
-
-version 0.2.0
-
-=head1 SYNOPSIS
-
-  package An::Example::Package;
-
-  use File::ShareDir::ProjectDistDir;
-
-  # during development, $dir will be $projectroot/share
-  # but once installed, it will be wherever File::Sharedir thinks it is.
-  my $dir = dist_dir('An-Example')
-
-Project layout requirements:
-
-  $project/
-  $project/lib/An/Example/Package.pm
-  $project/share/   # files for package 'An-Example' go here.
-
-You can use a directory name other than 'share' ( Assuming you make sure when
-you install that, you specify the different directory there also ) as follows:
-
-  use File::ShareDir::ProjectDistDir ':all', defaults => {
-    projectdir => 'templates',
-  };
-
-=head1 METHODS
-
-=head2 build_dist_dir
-
-Generates the exported 'dist_dir' method. In development environments, the generated method will return
-a path to the development directories 'share' directory. In non-development environments, this simply returns
-C<File::ShareDir::dist_dir>.
-
-As a result of this, specifying the Distribution name is not required during development, however, it will
-start to matter once it is installed. This is a potential avenues for bugs if you happen to name it wrong.
-
-=head2 build_dist_file
-
-Generates the 'dist_file' method.
-
-In development environments, the generated method will return
-a path to the development directories 'share' directory. In non-development environments, this simply returns
-C<File::ShareDir::dist_file>.
-
-Caveats as a result of package-name as stated in L</build_dist_dir> also apply to this method.
-
 =head1 AUTHOR
 
 Kent Fredric <kentnl@cpan.org>
 
 =head1 COPYRIGHT AND LICENSE
 
-This software is copyright (c) 2011 by Kent Fredric <kentnl@cpan.org>.
+This software is copyright (c) 2012 by Kent Fredric <kentnl@cpan.org>.
 
 This is free software; you can redistribute it and/or modify it under
 the same terms as the Perl 5 programming language system itself.
